.DS_Store
/.build
/Packages
.xcode
DerivedData
.swiftpm

.SourceKitten/
docs/
<<<<<<< HEAD
Carthage
=======

.*.sw?
>>>>>>> 0e21dd78
<|MERGE_RESOLUTION|>--- conflicted
+++ resolved
@@ -7,9 +7,6 @@
 
 .SourceKitten/
 docs/
-<<<<<<< HEAD
-Carthage
-=======
 
 .*.sw?
->>>>>>> 0e21dd78
+Carthage